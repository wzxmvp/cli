--- conflicted
+++ resolved
@@ -7,14 +7,9 @@
 	"github.com/cloudfoundry/cli/cf/api/apifakes"
 	"github.com/cloudfoundry/cli/cf/api/authentication/authenticationfakes"
 	"github.com/cloudfoundry/cli/cf/api/organizations/organizationsfakes"
-<<<<<<< HEAD
 	"github.com/cloudfoundry/cli/cf/commandregistry"
 	"github.com/cloudfoundry/cli/cf/configuration/coreconfig"
-=======
-	"github.com/cloudfoundry/cli/cf/command_registry"
-	"github.com/cloudfoundry/cli/cf/configuration/core_config"
-	"github.com/cloudfoundry/cli/cf/configuration/core_config/core_configfakes"
->>>>>>> 13af6b2d
+	"github.com/cloudfoundry/cli/cf/configuration/coreconfig/coreconfigfakes"
 	"github.com/cloudfoundry/cli/cf/errors"
 	"github.com/cloudfoundry/cli/cf/models"
 	testcmd "github.com/cloudfoundry/cli/testhelpers/commands"
@@ -32,19 +27,15 @@
 		Config       coreconfig.Repository
 		ui           *testterm.FakeUI
 		authRepo     *authenticationfakes.FakeAuthenticationRepository
-		endpointRepo *core_configfakes.FakeEndpointRepository
+		endpointRepo *coreconfigfakes.FakeEndpointRepository
 		orgRepo      *organizationsfakes.FakeOrganizationRepository
 		spaceRepo    *apifakes.FakeSpaceRepository
 
 		org  models.Organization
-<<<<<<< HEAD
 		deps commandregistry.Dependency
-=======
-		deps command_registry.Dependency
 
 		minCliVersion            string
 		minRecommendedCliVersion string
->>>>>>> 13af6b2d
 	)
 
 	updateCommandDependency := func(pluginCall bool) {
@@ -80,7 +71,7 @@
 			Config.SetRefreshToken("my_refresh_token")
 			return nil
 		}
-		endpointRepo = new(core_configfakes.FakeEndpointRepository)
+		endpointRepo = new(coreconfigfakes.FakeEndpointRepository)
 		minCliVersion = "1.0.0"
 		minRecommendedCliVersion = "1.0.0"
 
@@ -112,8 +103,8 @@
 
 	Context("interactive usage", func() {
 		JustBeforeEach(func() {
-			endpointRepo.GetCCInfoStub = func(endpoint string) (*core_config.CCInfo, string, error) {
-				return &core_config.CCInfo{
+			endpointRepo.GetCCInfoStub = func(endpoint string) (*coreconfig.CCInfo, string, error) {
+				return &coreconfig.CCInfo{
 					ApiVersion:               "some-version",
 					AuthorizationEndpoint:    "auth/endpoint",
 					LoggregatorEndpoint:      "loggregator/endpoint",
@@ -547,8 +538,8 @@
 			Config.SetApiEndpoint("api.the-old-endpoint.com")
 			Config.SetAccessToken("the-old-access-token")
 			Config.SetRefreshToken("the-old-refresh-token")
-			endpointRepo.GetCCInfoStub = func(endpoint string) (*core_config.CCInfo, string, error) {
-				return &core_config.CCInfo{
+			endpointRepo.GetCCInfoStub = func(endpoint string) (*coreconfig.CCInfo, string, error) {
+				return &coreconfig.CCInfo{
 					ApiVersion:               "some-version",
 					AuthorizationEndpoint:    "auth/endpoint",
 					LoggregatorEndpoint:      "loggregator/endpoint",
