--- conflicted
+++ resolved
@@ -4540,11 +4540,11 @@
     "translation": ""
   },
   {
-<<<<<<< HEAD
+    "id": "PROTOCOL must be \"tcp\" or \"udp\"",
+    "translation": ""
+  },
+  {
     "id": "Package staged",
-=======
-    "id": "PROTOCOL must be \"tcp\" or \"udp\"",
->>>>>>> 020579e5
     "translation": ""
   },
   {
