--- conflicted
+++ resolved
@@ -1,10 +1,7 @@
 package ccv3_test
 
 import (
-<<<<<<< HEAD
-=======
 	"fmt"
->>>>>>> 66283b7e
 	"net/http"
 
 	"code.cloudfoundry.org/cli/api/cloudcontroller/ccerror"
