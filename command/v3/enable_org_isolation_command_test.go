package v3_test

import (
	"errors"

	"code.cloudfoundry.org/cli/actor/sharedaction"
	"code.cloudfoundry.org/cli/actor/v3action"
	"code.cloudfoundry.org/cli/command"
	"code.cloudfoundry.org/cli/command/commandfakes"
	"code.cloudfoundry.org/cli/command/v3"
	"code.cloudfoundry.org/cli/command/v3/shared"
	"code.cloudfoundry.org/cli/command/v3/v3fakes"
	"code.cloudfoundry.org/cli/util/configv3"
	"code.cloudfoundry.org/cli/util/ui"
	. "github.com/onsi/ginkgo"
	. "github.com/onsi/gomega"
	. "github.com/onsi/gomega/gbytes"
)

var _ = Describe("enable-org-isolation Command", func() {
	var (
		cmd              v3.EnableOrgIsolationCommand
		testUI           *ui.UI
		fakeConfig       *commandfakes.FakeConfig
		fakeSharedActor  *commandfakes.FakeSharedActor
		fakeActor        *v3fakes.FakeEnableOrgIsolationActor
		binaryName       string
		executeErr       error
		isolationSegment string
		org              string
	)

	BeforeEach(func() {
		testUI = ui.NewTestUI(nil, NewBuffer(), NewBuffer())
		fakeConfig = new(commandfakes.FakeConfig)
		fakeSharedActor = new(commandfakes.FakeSharedActor)
		fakeActor = new(v3fakes.FakeEnableOrgIsolationActor)

		cmd = v3.EnableOrgIsolationCommand{
			UI:          testUI,
			Config:      fakeConfig,
			SharedActor: fakeSharedActor,
			Actor:       fakeActor,
		}

		binaryName = "faceman"
		fakeConfig.BinaryNameReturns(binaryName)
		org = "some-org"
		isolationSegment = "segment1"
		// fakeActor.CloudControllerAPIVersionReturns("3.0.0")
	})

	JustBeforeEach(func() {
		executeErr = cmd.Execute(nil)
	})

	// Context("when the API version is below the minimum", func() {
	// 	BeforeEach(func() {
	// 		fakeActor.CloudControllerAPIVersionReturns("0.0.0")
	// 	})

	// 	It("returns a MinimumAPIVersionNotMetError", func() {
	// 		Expect(executeErr).To(MatchError(command.MinimumAPIVersionNotMetError{
	// 			CurrentVersion: "0.0.0",
	// 			MinimumVersion: "3.0.0",
	// 		}))
	// 	})
	// })

	Context("when checking target fails", func() {
		BeforeEach(func() {
			fakeSharedActor.CheckTargetReturns(sharedaction.NotLoggedInError{BinaryName: binaryName})
		})

		It("returns an error", func() {
			Expect(executeErr).To(MatchError(command.NotLoggedInError{BinaryName: binaryName}))

			Expect(fakeSharedActor.CheckTargetCallCount()).To(Equal(1))
			_, checkTargetedOrg, checkTargetedSpace := fakeSharedActor.CheckTargetArgsForCall(0)
			Expect(checkTargetedOrg).To(BeFalse())
			Expect(checkTargetedSpace).To(BeFalse())
		})
	})

	Context("when the user is logged in", func() {
		BeforeEach(func() {
			fakeConfig.CurrentUserReturns(configv3.User{Name: "banana"}, nil)

			cmd.RequiredArgs.OrganizationName = org
			cmd.RequiredArgs.IsolationSegmentName = isolationSegment
		})

		Context("when the enable is successful", func() {
			BeforeEach(func() {
				fakeActor.EntitleIsolationSegmentToOrganizationByNameReturns(v3action.Warnings{"I am a warning", "I am also a warning"}, nil)
			})

			It("displays the header and ok", func() {
				Expect(executeErr).ToNot(HaveOccurred())

				Expect(testUI.Out).To(Say("Enabling isolation segment segment1 for org some-org as banana…"))
				Expect(testUI.Out).To(Say("OK"))

				Expect(testUI.Err).To(Say("I am a warning"))
				Expect(testUI.Err).To(Say("I am also a warning"))

				Expect(fakeActor.EntitleIsolationSegmentToOrganizationByNameCallCount()).To(Equal(1))
<<<<<<< HEAD
				isolationSegmentName, orgName := fakeActor.EntitleIsolationSegmentToOrganizationByNameArgsForCall(0)
=======
				orgName, isolationSegmentName := fakeActor.EntitleIsolationSegmentToOrganizationByNameArgsForCall(0)
>>>>>>> 6e17bcef
				Expect(orgName).To(Equal(org))
				Expect(isolationSegmentName).To(Equal(isolationSegment))
			})
		})

		Context("when the enable is unsuccessful", func() {
			Context("due to an unexpected error", func() {
				var expectedErr error

				BeforeEach(func() {
					expectedErr = errors.New("I am an error")
					fakeActor.EntitleIsolationSegmentToOrganizationByNameReturns(v3action.Warnings{"I am a warning", "I am also a warning"}, expectedErr)
				})

				It("displays the header and error", func() {
					Expect(executeErr).To(MatchError(expectedErr))

					Expect(testUI.Out).To(Say("Enabling isolation segment segment1 for org some-org as banana…"))

					Expect(testUI.Err).To(Say("I am a warning"))
					Expect(testUI.Err).To(Say("I am also a warning"))
				})
			})

			Context("when the isolation segment does not exist", func() {
				BeforeEach(func() {
					fakeActor.EntitleIsolationSegmentToOrganizationByNameReturns(v3action.Warnings{"I am a warning", "I am also a warning"}, v3action.IsolationSegmentNotFoundError{Name: "segment1"})
				})

				It("displays all warnings and the isolation segment not found error", func() {
					Expect(testUI.Err).To(Say("I am a warning"))
					Expect(testUI.Err).To(Say("I am also a warning"))
					Expect(executeErr).To(MatchError(shared.IsolationSegmentNotFoundError{Name: "segment1"}))
				})
			})

			Context("when the organization does not exist", func() {
				BeforeEach(func() {
					fakeActor.EntitleIsolationSegmentToOrganizationByNameReturns(
						v3action.Warnings{"I am a warning", "I am also a warning"},
						v3action.OrganizationNotFoundError{Name: "some-org"})
				})

				It("displays all warnings and the org not found error", func() {
					Expect(executeErr).To(MatchError(shared.OrganizationNotFoundError{Name: "some-org"}))
				})
			})

		})
	})
})<|MERGE_RESOLUTION|>--- conflicted
+++ resolved
@@ -105,11 +105,8 @@
 				Expect(testUI.Err).To(Say("I am also a warning"))
 
 				Expect(fakeActor.EntitleIsolationSegmentToOrganizationByNameCallCount()).To(Equal(1))
-<<<<<<< HEAD
+
 				isolationSegmentName, orgName := fakeActor.EntitleIsolationSegmentToOrganizationByNameArgsForCall(0)
-=======
-				orgName, isolationSegmentName := fakeActor.EntitleIsolationSegmentToOrganizationByNameArgsForCall(0)
->>>>>>> 6e17bcef
 				Expect(orgName).To(Equal(org))
 				Expect(isolationSegmentName).To(Equal(isolationSegment))
 			})
